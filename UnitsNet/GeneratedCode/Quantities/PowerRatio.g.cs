﻿//------------------------------------------------------------------------------
// <auto-generated>
//     This code was generated by \generate-code.bat.
//
//     Changes to this file will be lost when the code is regenerated.
//     The build server regenerates the code before each build and a pre-build
//     step will regenerate the code on each local build.
//
//     See https://github.com/angularsen/UnitsNet/wiki/Adding-a-New-Unit for how to add or edit units.
//
//     Add CustomCode\Quantities\MyQuantity.extra.cs files to add code to generated quantities.
//     Add Extensions\MyQuantityExtensions.cs to decorate quantities with new behavior.
//     Add UnitDefinitions\MyQuantity.json and run GeneratUnits.bat to generate new units or quantities.
//
// </auto-generated>
//------------------------------------------------------------------------------

// Copyright (c) 2013 Andreas Gullberg Larsen (andreas.larsen84@gmail.com).
// https://github.com/angularsen/UnitsNet
//
// Permission is hereby granted, free of charge, to any person obtaining a copy
// of this software and associated documentation files (the "Software"), to deal
// in the Software without restriction, including without limitation the rights
// to use, copy, modify, merge, publish, distribute, sublicense, and/or sell
// copies of the Software, and to permit persons to whom the Software is
// furnished to do so, subject to the following conditions:
//
// The above copyright notice and this permission notice shall be included in
// all copies or substantial portions of the Software.
//
// THE SOFTWARE IS PROVIDED "AS IS", WITHOUT WARRANTY OF ANY KIND, EXPRESS OR
// IMPLIED, INCLUDING BUT NOT LIMITED TO THE WARRANTIES OF MERCHANTABILITY,
// FITNESS FOR A PARTICULAR PURPOSE AND NONINFRINGEMENT. IN NO EVENT SHALL THE
// AUTHORS OR COPYRIGHT HOLDERS BE LIABLE FOR ANY CLAIM, DAMAGES OR OTHER
// LIABILITY, WHETHER IN AN ACTION OF CONTRACT, TORT OR OTHERWISE, ARISING FROM,
// OUT OF OR IN CONNECTION WITH THE SOFTWARE OR THE USE OR OTHER DEALINGS IN
// THE SOFTWARE.

using System;
using System.Collections.Generic;
using System.Globalization;
using System.Text.RegularExpressions;
using System.Linq;
using JetBrains.Annotations;
using UnitsNet.Units;

// ReSharper disable once CheckNamespace

namespace UnitsNet
{
    /// <summary>
    ///     The strength of a signal expressed in decibels (dB) relative to one watt.
    /// </summary>
    // ReSharper disable once PartialTypeWithSinglePart

    // Windows Runtime Component has constraints on public types: https://msdn.microsoft.com/en-us/library/br230301.aspx#Declaring types in Windows Runtime Components
    // Public structures can't have any members other than public fields, and those fields must be value types or strings.
    // Public classes must be sealed (NotInheritable in Visual Basic). If your programming model requires polymorphism, you can create a public interface and implement that interface on the classes that must be polymorphic.
#if WINDOWS_UWP
    public sealed partial class PowerRatio
#else
    public partial struct PowerRatio : IComparable, IComparable<PowerRatio>
#endif
    {
        /// <summary>
        ///     The numeric value this quantity was constructed with.
        /// </summary>
        private readonly double _value;

        /// <summary>
        ///     The unit this quantity was constructed with.
        /// </summary>
        private readonly PowerRatioUnit? _unit;

        /// <summary>
        ///     The numeric value this quantity was constructed with.
        /// </summary>
#if WINDOWS_UWP
        public double Value => Convert.ToDouble(_value);
#else
        public double Value => _value;
#endif

        /// <summary>
        ///     The unit this quantity was constructed with -or- <see cref="BaseUnit" /> if default ctor was used.
        /// </summary>
        public PowerRatioUnit Unit => _unit.GetValueOrDefault(BaseUnit);

        // Windows Runtime Component requires a default constructor
#if WINDOWS_UWP
        public PowerRatio()
        {
            _value = 0;
            _unit = BaseUnit;
        }
#endif

        [Obsolete("Use the constructor that takes a unit parameter. This constructor will be removed in a future version.")]
        public PowerRatio(double decibelwatts)
        {
            _value = Convert.ToDouble(decibelwatts);
            _unit = BaseUnit;
        }

        /// <summary>
        ///     Creates the quantity with the given numeric value and unit.
        /// </summary>
        /// <param name="numericValue">Numeric value.</param>
        /// <param name="unit">Unit representation.</param>
        /// <remarks>Value parameter cannot be named 'value' due to constraint when targeting Windows Runtime Component.</remarks>
#if WINDOWS_UWP
        private
#else
        public 
#endif
        PowerRatio(double numericValue, PowerRatioUnit unit)
        {
            _value = numericValue;
            _unit = unit;
        }

        // Windows Runtime Component does not allow public methods/ctors with same number of parameters: https://msdn.microsoft.com/en-us/library/br230301.aspx#Overloaded methods
        /// <summary>
        ///     Creates the quantity with the given value assuming the base unit DecibelWatt.
        /// </summary>
        /// <param name="decibelwatts">Value assuming base unit DecibelWatt.</param>
#if WINDOWS_UWP
        private
#else
        [Obsolete("Use the constructor that takes a unit parameter. This constructor will be removed in a future version.")]
        public
#endif
        PowerRatio(long decibelwatts) : this(Convert.ToDouble(decibelwatts), BaseUnit) { }

        // Windows Runtime Component does not allow public methods/ctors with same number of parameters: https://msdn.microsoft.com/en-us/library/br230301.aspx#Overloaded methods
        // Windows Runtime Component does not support decimal type
        /// <summary>
        ///     Creates the quantity with the given value assuming the base unit DecibelWatt.
        /// </summary>
        /// <param name="decibelwatts">Value assuming base unit DecibelWatt.</param>
#if WINDOWS_UWP
        private
#else
        [Obsolete("Use the constructor that takes a unit parameter. This constructor will be removed in a future version.")]
        public
#endif
        PowerRatio(decimal decibelwatts) : this(Convert.ToDouble(decibelwatts), BaseUnit) { }

        #region Properties

        /// <summary>
        ///     The <see cref="QuantityType" /> of this quantity.
        /// </summary>
        public static QuantityType QuantityType => QuantityType.PowerRatio;

        /// <summary>
        ///     The base unit representation of this quantity for the numeric value stored internally. All conversions go via this value.
        /// </summary>
        public static PowerRatioUnit BaseUnit => PowerRatioUnit.DecibelWatt;

        /// <summary>
        ///     All units of measurement for the PowerRatio quantity.
        /// </summary>
        public static PowerRatioUnit[] Units { get; } = Enum.GetValues(typeof(PowerRatioUnit)).Cast<PowerRatioUnit>().ToArray();
        /// <summary>
        ///     Get PowerRatio in DecibelMilliwatts.
        /// </summary>
        public double DecibelMilliwatts => As(PowerRatioUnit.DecibelMilliwatt);
        /// <summary>
        ///     Get PowerRatio in DecibelWatts.
        /// </summary>
        public double DecibelWatts => As(PowerRatioUnit.DecibelWatt);

        #endregion

        #region Static

        public static PowerRatio Zero => new PowerRatio(0, BaseUnit);

        /// <summary>
        ///     Get PowerRatio from DecibelMilliwatts.
        /// </summary>
#if WINDOWS_UWP
        [Windows.Foundation.Metadata.DefaultOverload]
        public static PowerRatio FromDecibelMilliwatts(double decibelmilliwatts)
#else
        public static PowerRatio FromDecibelMilliwatts(QuantityValue decibelmilliwatts)
#endif
        {
            double value = (double) decibelmilliwatts;
            return new PowerRatio(value, PowerRatioUnit.DecibelMilliwatt);
        }

        /// <summary>
        ///     Get PowerRatio from DecibelWatts.
        /// </summary>
#if WINDOWS_UWP
        [Windows.Foundation.Metadata.DefaultOverload]
        public static PowerRatio FromDecibelWatts(double decibelwatts)
#else
        public static PowerRatio FromDecibelWatts(QuantityValue decibelwatts)
#endif
        {
            double value = (double) decibelwatts;
            return new PowerRatio(value, PowerRatioUnit.DecibelWatt);
        }

        // Windows Runtime Component does not support nullable types (double?): https://msdn.microsoft.com/en-us/library/br230301.aspx
#if !WINDOWS_UWP
        /// <summary>
        ///     Get nullable PowerRatio from nullable DecibelMilliwatts.
        /// </summary>
        public static PowerRatio? FromDecibelMilliwatts(QuantityValue? decibelmilliwatts)
        {
            if (decibelmilliwatts.HasValue)
            {
                return FromDecibelMilliwatts(decibelmilliwatts.Value);
            }
            else
            {
                return null;
            }
        }

        /// <summary>
        ///     Get nullable PowerRatio from nullable DecibelWatts.
        /// </summary>
        public static PowerRatio? FromDecibelWatts(QuantityValue? decibelwatts)
        {
            if (decibelwatts.HasValue)
            {
                return FromDecibelWatts(decibelwatts.Value);
            }
            else
            {
                return null;
            }
        }

#endif

        /// <summary>
        ///     Dynamically convert from value and unit enum <see cref="PowerRatioUnit" /> to <see cref="PowerRatio" />.
        /// </summary>
        /// <param name="value">Value to convert from.</param>
        /// <param name="fromUnit">Unit to convert from.</param>
        /// <returns>PowerRatio unit value.</returns>
#if WINDOWS_UWP
        // Fix name conflict with parameter "value"
        [return: System.Runtime.InteropServices.WindowsRuntime.ReturnValueName("returnValue")]
        public static PowerRatio From(double value, PowerRatioUnit fromUnit)
#else
        public static PowerRatio From(QuantityValue value, PowerRatioUnit fromUnit)
#endif
        {
            return new PowerRatio((double)value, fromUnit);
        }

        // Windows Runtime Component does not support nullable types (double?): https://msdn.microsoft.com/en-us/library/br230301.aspx
#if !WINDOWS_UWP
        /// <summary>
        ///     Dynamically convert from value and unit enum <see cref="PowerRatioUnit" /> to <see cref="PowerRatio" />.
        /// </summary>
        /// <param name="value">Value to convert from.</param>
        /// <param name="fromUnit">Unit to convert from.</param>
        /// <returns>PowerRatio unit value.</returns>
        public static PowerRatio? From(QuantityValue? value, PowerRatioUnit fromUnit)
        {
            if (!value.HasValue)
            {
                return null;
            }

            return new PowerRatio((double)value.Value, fromUnit);
        }
#endif

        /// <summary>
        ///     Get unit abbreviation string.
        /// </summary>
        /// <param name="unit">Unit to get abbreviation for.</param>
        /// <returns>Unit abbreviation string.</returns>
        [UsedImplicitly]
        public static string GetAbbreviation(PowerRatioUnit unit)
        {
            return GetAbbreviation(unit, null);
        }

        /// <summary>
        ///     Get unit abbreviation string.
        /// </summary>
        /// <param name="unit">Unit to get abbreviation for.</param>
#if WINDOWS_UWP
        /// <param name="cultureName">Name of culture (ex: "en-US") to use for localization. Defaults to <see cref="UnitSystem" />'s default culture.</param>
#else
        /// <param name="provider">Format to use for localization. Defaults to <see cref="UnitSystem.DefaultCulture" />.</param>
#endif
        /// <returns>Unit abbreviation string.</returns>
        [UsedImplicitly]
        public static string GetAbbreviation(
          PowerRatioUnit unit,
#if WINDOWS_UWP
          [CanBeNull] string cultureName)
#else
          [CanBeNull] IFormatProvider provider)
#endif
        {
#if WINDOWS_UWP
            // Windows Runtime Component does not support CultureInfo and IFormatProvider types, so we use culture name for public methods: https://msdn.microsoft.com/en-us/library/br230301.aspx
            IFormatProvider provider = cultureName == null ? UnitSystem.DefaultCulture : new CultureInfo(cultureName);
#else
            provider = provider ?? UnitSystem.DefaultCulture;
#endif

            return UnitSystem.GetCached(provider).GetDefaultAbbreviation(unit);
        }

        #endregion

        #region Logarithmic Arithmetic Operators

        // Windows Runtime Component does not allow operator overloads: https://msdn.microsoft.com/en-us/library/br230301.aspx
#if !WINDOWS_UWP
        public static PowerRatio operator -(PowerRatio right)
        {
            return new PowerRatio(-right.Value, right.Unit);
        }

        public static PowerRatio operator +(PowerRatio left, PowerRatio right)
        {
            // Logarithmic addition
            // Formula: 10*log10(10^(x/10) + 10^(y/10))
            return new PowerRatio(10*Math.Log10(Math.Pow(10, left.Value/10) + Math.Pow(10, right.AsBaseNumericType(left.Unit)/10)), left.Unit);
        }

        public static PowerRatio operator -(PowerRatio left, PowerRatio right)
        {
            // Logarithmic subtraction
            // Formula: 10*log10(10^(x/10) - 10^(y/10))
            return new PowerRatio(10*Math.Log10(Math.Pow(10, left.Value/10) - Math.Pow(10, right.AsBaseNumericType(left.Unit)/10)), left.Unit);
        }

        public static PowerRatio operator *(double left, PowerRatio right)
        {
            // Logarithmic multiplication = addition
            return new PowerRatio(left + right.Value, right.Unit);
        }

        public static PowerRatio operator *(PowerRatio left, double right)
        {
            // Logarithmic multiplication = addition
            return new PowerRatio(left.Value + (double)right, left.Unit);
        }

        public static PowerRatio operator /(PowerRatio left, double right)
        {
            // Logarithmic division = subtraction
            return new PowerRatio(left.Value - (double)right, left.Unit);
        }

        public static double operator /(PowerRatio left, PowerRatio right)
        {
            // Logarithmic division = subtraction
            return Convert.ToDouble(left.Value - right.AsBaseNumericType(left.Unit));
        }
#endif

        #endregion

        #region Equality / IComparable

        public int CompareTo(object obj)
        {
            if (obj == null) throw new ArgumentNullException("obj");
            if (!(obj is PowerRatio)) throw new ArgumentException("Expected type PowerRatio.", "obj");
            return CompareTo((PowerRatio) obj);
        }

        // Windows Runtime Component does not allow public methods/ctors with same number of parameters: https://msdn.microsoft.com/en-us/library/br230301.aspx#Overloaded methods
#if WINDOWS_UWP
        internal
#else
        public
#endif
        int CompareTo(PowerRatio other)
        {
            return AsBaseUnit().CompareTo(other.AsBaseUnit());
        }

        // Windows Runtime Component does not allow operator overloads: https://msdn.microsoft.com/en-us/library/br230301.aspx
#if !WINDOWS_UWP
        public static bool operator <=(PowerRatio left, PowerRatio right)
        {
            return left.Value <= right.AsBaseNumericType(left.Unit);
        }

        public static bool operator >=(PowerRatio left, PowerRatio right)
        {
            return left.Value >= right.AsBaseNumericType(left.Unit);
        }

        public static bool operator <(PowerRatio left, PowerRatio right)
        {
            return left.Value < right.AsBaseNumericType(left.Unit);
        }

        public static bool operator >(PowerRatio left, PowerRatio right)
        {
            return left.Value > right.AsBaseNumericType(left.Unit);
        }

        [Obsolete("It is not safe to compare equality due to using System.Double as the internal representation. It is very easy to get slightly different values due to floating point operations. Instead use Equals($quantityName, double, ComparisonType) to provide the max allowed absolute or relative error.")]
        public static bool operator ==(PowerRatio left, PowerRatio right)
        {
            // ReSharper disable once CompareOfFloatsByEqualityOperator
            return left.Value == right.AsBaseNumericType(left.Unit);
        }

        [Obsolete("It is not safe to compare equality due to using System.Double as the internal representation. It is very easy to get slightly different values due to floating point operations. Instead use Equals($quantityName, double, ComparisonType) to provide the max allowed absolute or relative error.")]
        public static bool operator !=(PowerRatio left, PowerRatio right)
        {
            // ReSharper disable once CompareOfFloatsByEqualityOperator
            return left.Value != right.AsBaseNumericType(left.Unit);
        }
#endif

        [Obsolete("It is not safe to compare equality due to using System.Double as the internal representation. It is very easy to get slightly different values due to floating point operations. Instead use Equals($quantityName, double, ComparisonType) to provide the max allowed absolute or relative error.")]
        public override bool Equals(object obj)
        {
            if(obj is null || !(obj is PowerRatio))
                return false;

<<<<<<< HEAD
            return AsBaseUnit().Equals(((PowerRatio) obj).AsBaseUnit());
=======
            var objQuantity = (PowerRatio)obj;
            return _value.Equals(objQuantity.AsBaseNumericType(this.Unit));
        }

        /// <summary>
        ///     <para>
        ///     Compare equality to another PowerRatio within the given absolute or relative tolerance.
        ///     </para>
        ///     <para>
        ///     Relative tolerance is defined as the maximum allowable absolute difference between this quantity's value and
        ///     <paramref name="other"/> as a percentage of this quantity's value. <paramref name="other"/> will be converted into
        ///     this quantity's unit for comparison. A relative tolerance of 0.01 means the absolute difference must be within +/- 1% of
        ///     this quantity's value to be considered equal.
        ///     <example>
        ///     In this example, the two quantities will be equal if the value of b is within +/- 1% of a (0.02m or 2cm).
        ///     <code>
        ///     var a = Length.FromMeters(2.0);
        ///     var b = Length.FromInches(50.0);
        ///     a.Equals(b, 0.01, ComparisonType.Relative);
        ///     </code>
        ///     </example>
        ///     </para>
        ///     <para>
        ///     Absolute tolerance is defined as the maximum allowable absolute difference between this quantity's value and
        ///     <paramref name="other"/> as a fixed number in this quantity's unit. <paramref name="other"/> will be converted into
        ///     this quantity's unit for comparison.
        ///     <example>
        ///     In this example, the two quantities will be equal if the value of b is within 0.01 of a (0.01m or 1cm).
        ///     <code>
        ///     var a = Length.FromMeters(2.0);
        ///     var b = Length.FromInches(50.0);
        ///     a.Equals(b, 0.01, ComparisonType.Absolute);
        ///     </code>
        ///     </example>
        ///     </para>
        ///     <para>
        ///     Note that it is advised against specifying zero difference, due to the nature
        ///     of floating point operations and using System.Double internally.
        ///     </para>
        /// </summary>
        /// <param name="other">The other quantity to compare to.</param>
        /// <param name="tolerance">The absolute or relative tolerance value. Must be greater than or equal to 0.</param>
        /// <param name="comparisonType">The comparison type: either relative or absolute.</param>
        /// <returns>True if the absolute difference between the two values is not greater than the specified relative or absolute tolerance.</returns>
        public bool Equals(PowerRatio other, double tolerance, ComparisonType comparisonType)
        {
            if(tolerance < 0)
                throw new ArgumentOutOfRangeException("tolerance", "Tolerance must be greater than or equal to 0.");

            double thisValue = (double)this.Value;
            double otherValueInThisUnits = other.As(this.Unit);

            return UnitsNet.Comparison.Equals(thisValue, otherValueInThisUnits, tolerance, comparisonType);
>>>>>>> fb7ae4ff
        }

        /// <summary>
        ///     Compare equality to another PowerRatio by specifying a max allowed difference.
        ///     Note that it is advised against specifying zero difference, due to the nature
        ///     of floating point operations and using System.Double internally.
        /// </summary>
        /// <param name="other">Other quantity to compare to.</param>
        /// <param name="maxError">Max error allowed.</param>
        /// <returns>True if the difference between the two values is not greater than the specified max.</returns>
        [Obsolete("Please use the Equals(PowerRatio, double, ComparisonType) overload. This method will be removed in a future version.")]
        public bool Equals(PowerRatio other, PowerRatio maxError)
        {
<<<<<<< HEAD
            return Math.Abs(AsBaseUnit() - other.AsBaseUnit()) <= maxError.AsBaseUnit();
=======
            return Math.Abs(_value - other.AsBaseNumericType(this.Unit)) <= maxError.AsBaseNumericType(this.Unit);
>>>>>>> fb7ae4ff
        }

        public override int GetHashCode()
        {
            return new { Value, Unit }.GetHashCode();
        }

        #endregion

        #region Conversion

        /// <summary>
        ///     Convert to the unit representation <paramref name="unit" />.
        /// </summary>
        /// <returns>Value converted to the specified unit.</returns>
        public double As(PowerRatioUnit unit)
        {
            if(Unit == unit)
                return Convert.ToDouble(Value);

            var converted = AsBaseNumericType(unit);
            return Convert.ToDouble(converted);
        }

        /// <summary>
        ///     Converts the current value + unit to the base unit.
        ///     This is typically the first step in converting from one unit to another.
        /// </summary>
        /// <returns>The value in the base unit representation.</returns>
        private double AsBaseUnit()
        {
            switch(Unit)
            {
                case PowerRatioUnit.DecibelMilliwatt: return _value - 30;
                case PowerRatioUnit.DecibelWatt: return _value;
                default:
                    throw new NotImplementedException($"Can not convert {Unit} to base units.");
            }
        }

        private double AsBaseNumericType(PowerRatioUnit unit)
        {
            if(Unit == unit)
                return _value;

            var baseUnitValue = AsBaseUnit();

            switch(unit)
            {
                case PowerRatioUnit.DecibelMilliwatt: return baseUnitValue + 30;
                case PowerRatioUnit.DecibelWatt: return baseUnitValue;
                default:
                    throw new NotImplementedException($"Can not convert {Unit} to {unit}.");
            }
        }

        #endregion

        #region Parsing

        /// <summary>
        ///     Parse a string with one or two quantities of the format "&lt;quantity&gt; &lt;unit&gt;".
        /// </summary>
        /// <param name="str">String to parse. Typically in the form: {number} {unit}</param>
        /// <example>
        ///     Length.Parse("5.5 m", new CultureInfo("en-US"));
        /// </example>
        /// <exception cref="ArgumentNullException">The value of 'str' cannot be null. </exception>
        /// <exception cref="ArgumentException">
        ///     Expected string to have one or two pairs of quantity and unit in the format
        ///     "&lt;quantity&gt; &lt;unit&gt;". Eg. "5.5 m" or "1ft 2in"
        /// </exception>
        /// <exception cref="AmbiguousUnitParseException">
        ///     More than one unit is represented by the specified unit abbreviation.
        ///     Example: Volume.Parse("1 cup") will throw, because it can refer to any of
        ///     <see cref="VolumeUnit.MetricCup" />, <see cref="VolumeUnit.UsLegalCup" /> and <see cref="VolumeUnit.UsCustomaryCup" />.
        /// </exception>
        /// <exception cref="UnitsNetException">
        ///     If anything else goes wrong, typically due to a bug or unhandled case.
        ///     We wrap exceptions in <see cref="UnitsNetException" /> to allow you to distinguish
        ///     Units.NET exceptions from other exceptions.
        /// </exception>
        public static PowerRatio Parse(string str)
        {
            return Parse(str, null);
        }

        /// <summary>
        ///     Parse a string with one or two quantities of the format "&lt;quantity&gt; &lt;unit&gt;".
        /// </summary>
        /// <param name="str">String to parse. Typically in the form: {number} {unit}</param>
#if WINDOWS_UWP
        /// <param name="cultureName">Name of culture (ex: "en-US") to use when parsing number and unit. Defaults to <see cref="UnitSystem" />'s default culture.</param>
#else
        /// <param name="provider">Format to use when parsing number and unit. Defaults to <see cref="UnitSystem.DefaultCulture" />.</param>
#endif
        /// <example>
        ///     Length.Parse("5.5 m", new CultureInfo("en-US"));
        /// </example>
        /// <exception cref="ArgumentNullException">The value of 'str' cannot be null. </exception>
        /// <exception cref="ArgumentException">
        ///     Expected string to have one or two pairs of quantity and unit in the format
        ///     "&lt;quantity&gt; &lt;unit&gt;". Eg. "5.5 m" or "1ft 2in"
        /// </exception>
        /// <exception cref="AmbiguousUnitParseException">
        ///     More than one unit is represented by the specified unit abbreviation.
        ///     Example: Volume.Parse("1 cup") will throw, because it can refer to any of
        ///     <see cref="VolumeUnit.MetricCup" />, <see cref="VolumeUnit.UsLegalCup" /> and <see cref="VolumeUnit.UsCustomaryCup" />.
        /// </exception>
        /// <exception cref="UnitsNetException">
        ///     If anything else goes wrong, typically due to a bug or unhandled case.
        ///     We wrap exceptions in <see cref="UnitsNetException" /> to allow you to distinguish
        ///     Units.NET exceptions from other exceptions.
        /// </exception>
        public static PowerRatio Parse(
            string str,
#if WINDOWS_UWP
            [CanBeNull] string cultureName)
#else
            [CanBeNull] IFormatProvider provider)
#endif
        {
            if (str == null) throw new ArgumentNullException("str");

#if WINDOWS_UWP
            // Windows Runtime Component does not support CultureInfo and IFormatProvider types, so we use culture name for public methods: https://msdn.microsoft.com/en-us/library/br230301.aspx
            IFormatProvider provider = cultureName == null ? UnitSystem.DefaultCulture : new CultureInfo(cultureName);
#else
            provider = provider ?? UnitSystem.DefaultCulture;
#endif

            return QuantityParser.Parse<PowerRatio, PowerRatioUnit>(str, provider,
                delegate(string value, string unit, IFormatProvider formatProvider2)
                {
                    double parsedValue = double.Parse(value, formatProvider2);
                    PowerRatioUnit parsedUnit = ParseUnit(unit, formatProvider2);
                    return From(parsedValue, parsedUnit);
                }, (x, y) => FromDecibelWatts(x.DecibelWatts + y.DecibelWatts));
        }

        /// <summary>
        ///     Try to parse a string with one or two quantities of the format "&lt;quantity&gt; &lt;unit&gt;".
        /// </summary>
        /// <param name="str">String to parse. Typically in the form: {number} {unit}</param>
        /// <param name="result">Resulting unit quantity if successful.</param>
        /// <example>
        ///     Length.Parse("5.5 m", new CultureInfo("en-US"));
        /// </example>
        public static bool TryParse([CanBeNull] string str, out PowerRatio result)
        {
            return TryParse(str, null, out result);
        }

        /// <summary>
        ///     Try to parse a string with one or two quantities of the format "&lt;quantity&gt; &lt;unit&gt;".
        /// </summary>
        /// <param name="str">String to parse. Typically in the form: {number} {unit}</param>
#if WINDOWS_UWP
        /// <param name="cultureName">Name of culture (ex: "en-US") to use when parsing number and unit. Defaults to <see cref="UnitSystem" />'s default culture.</param>
#else
        /// <param name="provider">Format to use when parsing number and unit. Defaults to <see cref="UnitSystem.DefaultCulture" />.</param>
#endif
        /// <param name="result">Resulting unit quantity if successful.</param>
        /// <example>
        ///     Length.Parse("5.5 m", new CultureInfo("en-US"));
        /// </example>
        public static bool TryParse(
            [CanBeNull] string str,
#if WINDOWS_UWP
            [CanBeNull] string cultureName,
#else
            [CanBeNull] IFormatProvider provider,
#endif
          out PowerRatio result)
        {
#if WINDOWS_UWP
            // Windows Runtime Component does not support CultureInfo and IFormatProvider types, so we use culture name for public methods: https://msdn.microsoft.com/en-us/library/br230301.aspx
            IFormatProvider provider = cultureName == null ? UnitSystem.DefaultCulture : new CultureInfo(cultureName);
#else
            provider = provider ?? UnitSystem.DefaultCulture;
#endif
            try
            {

                result = Parse(
                  str,
#if WINDOWS_UWP
                  cultureName);
#else
                  provider);
#endif

                return true;
            }
            catch
            {
                result = default(PowerRatio);
                return false;
            }
        }

        /// <summary>
        ///     Parse a unit string.
        /// </summary>
        /// <param name="str">String to parse. Typically in the form: {number} {unit}</param>
        /// <example>
        ///     Length.ParseUnit("m", new CultureInfo("en-US"));
        /// </example>
        /// <exception cref="ArgumentNullException">The value of 'str' cannot be null. </exception>
        /// <exception cref="UnitsNetException">Error parsing string.</exception>
        public static PowerRatioUnit ParseUnit(string str)
        {
            return ParseUnit(str, (IFormatProvider)null);
        }

        /// <summary>
        ///     Parse a unit string.
        /// </summary>
        /// <param name="str">String to parse. Typically in the form: {number} {unit}</param>
        /// <param name="cultureName">Name of culture (ex: "en-US") to use when parsing number and unit. Defaults to <see cref="UnitSystem" />'s default culture.</param>
        /// <example>
        ///     Length.ParseUnit("m", new CultureInfo("en-US"));
        /// </example>
        /// <exception cref="ArgumentNullException">The value of 'str' cannot be null. </exception>
        /// <exception cref="UnitsNetException">Error parsing string.</exception>
        [Obsolete("Use overload that takes IFormatProvider instead of culture name. This method was only added to support WindowsRuntimeComponent and will be removed from other .NET targets.")]
        public static PowerRatioUnit ParseUnit(string str, [CanBeNull] string cultureName)
        {
            return ParseUnit(str, cultureName == null ? null : new CultureInfo(cultureName));
        }

        /// <summary>
        ///     Parse a unit string.
        /// </summary>
        /// <param name="str">String to parse. Typically in the form: {number} {unit}</param>
        /// <param name="provider">Format to use when parsing number and unit. Defaults to <see cref="UnitSystem.DefaultCulture" />.</param>
        /// <example>
        ///     Length.ParseUnit("m", new CultureInfo("en-US"));
        /// </example>
        /// <exception cref="ArgumentNullException">The value of 'str' cannot be null. </exception>
        /// <exception cref="UnitsNetException">Error parsing string.</exception>

        // Windows Runtime Component does not allow public methods/ctors with same number of parameters: https://msdn.microsoft.com/en-us/library/br230301.aspx#Overloaded methods
#if WINDOWS_UWP
        internal
#else
        public
#endif
        static PowerRatioUnit ParseUnit(string str, IFormatProvider provider = null)
        {
            if (str == null) throw new ArgumentNullException("str");

            var unitSystem = UnitSystem.GetCached(provider);
            var unit = unitSystem.Parse<PowerRatioUnit>(str.Trim());

            if (unit == PowerRatioUnit.Undefined)
            {
                var newEx = new UnitsNetException("Error parsing string. The unit is not a recognized PowerRatioUnit.");
                newEx.Data["input"] = str;
                newEx.Data["provider"] = provider?.ToString() ?? "(null)";
                throw newEx;
            }

            return unit;
        }

        #endregion

        [Obsolete("This is no longer used since we will instead use the quantity's Unit value as default.")]
        /// <summary>
        ///     Set the default unit used by ToString(). Default is DecibelWatt
        /// </summary>
        public static PowerRatioUnit ToStringDefaultUnit { get; set; } = PowerRatioUnit.DecibelWatt;

        /// <summary>
        ///     Get default string representation of value and unit.
        /// </summary>
        /// <returns>String representation.</returns>
        public override string ToString()
        {
            return ToString(Unit);
        }

        /// <summary>
        ///     Get string representation of value and unit. Using current UI culture and two significant digits after radix.
        /// </summary>
        /// <param name="unit">Unit representation to use.</param>
        /// <returns>String representation.</returns>
        public string ToString(PowerRatioUnit unit)
        {
            return ToString(unit, null, 2);
        }

        /// <summary>
        ///     Get string representation of value and unit. Using two significant digits after radix.
        /// </summary>
        /// <param name="unit">Unit representation to use.</param>
#if WINDOWS_UWP
        /// <param name="cultureName">Name of culture (ex: "en-US") to use for localization and number formatting. Defaults to <see cref="UnitSystem" />'s default culture.</param>
#else
        /// <param name="provider">Format to use for localization and number formatting. Defaults to <see cref="UnitSystem.DefaultCulture" />.</param>
#endif
        /// <returns>String representation.</returns>
        public string ToString(
          PowerRatioUnit unit,
#if WINDOWS_UWP
            [CanBeNull] string cultureName)
#else
            [CanBeNull] IFormatProvider provider)
#endif
        {
            return ToString(
              unit,
#if WINDOWS_UWP
              cultureName,
#else
              provider,
#endif
              2);
        }

        /// <summary>
        ///     Get string representation of value and unit.
        /// </summary>
        /// <param name="unit">Unit representation to use.</param>
#if WINDOWS_UWP
        /// <param name="cultureName">Name of culture (ex: "en-US") to use for localization and number formatting. Defaults to <see cref="UnitSystem" />'s default culture.</param>
#else
        /// <param name="provider">Format to use for localization and number formatting. Defaults to <see cref="UnitSystem.DefaultCulture" />.</param>
#endif
        /// <param name="significantDigitsAfterRadix">The number of significant digits after the radix point.</param>
        /// <returns>String representation.</returns>
        [UsedImplicitly]
        public string ToString(
            PowerRatioUnit unit,
#if WINDOWS_UWP
            [CanBeNull] string cultureName,
#else
            [CanBeNull] IFormatProvider provider,
#endif
            int significantDigitsAfterRadix)
        {
            double value = As(unit);
            string format = UnitFormatter.GetFormat(value, significantDigitsAfterRadix);
            return ToString(
              unit,
#if WINDOWS_UWP
              cultureName,
#else
              provider,
#endif
              format);
        }

        /// <summary>
        ///     Get string representation of value and unit.
        /// </summary>
#if WINDOWS_UWP
        /// <param name="cultureName">Name of culture (ex: "en-US") to use for localization and number formatting. Defaults to <see cref="UnitSystem" />'s default culture.</param>
#else
        /// <param name="provider">Format to use for localization and number formatting. Defaults to <see cref="UnitSystem.DefaultCulture" />.</param>
#endif
        /// <param name="unit">Unit representation to use.</param>
        /// <param name="format">String format to use. Default:  "{0:0.##} {1} for value and unit abbreviation respectively."</param>
        /// <param name="args">Arguments for string format. Value and unit are implictly included as arguments 0 and 1.</param>
        /// <returns>String representation.</returns>
        [UsedImplicitly]
        public string ToString(
            PowerRatioUnit unit,
#if WINDOWS_UWP
            [CanBeNull] string cultureName,
#else
            [CanBeNull] IFormatProvider provider,
#endif
            [NotNull] string format,
            [NotNull] params object[] args)
        {
            if (format == null) throw new ArgumentNullException(nameof(format));
            if (args == null) throw new ArgumentNullException(nameof(args));

#if WINDOWS_UWP
            // Windows Runtime Component does not support CultureInfo and IFormatProvider types, so we use culture name for public methods: https://msdn.microsoft.com/en-us/library/br230301.aspx
            IFormatProvider provider = cultureName == null ? UnitSystem.DefaultCulture : new CultureInfo(cultureName);
#else
            provider = provider ?? UnitSystem.DefaultCulture;
#endif

            double value = As(unit);
            object[] formatArgs = UnitFormatter.GetFormatArgs(unit, value, provider, args);
            return string.Format(provider, format, formatArgs);
        }

        /// <summary>
        /// Represents the largest possible value of PowerRatio
        /// </summary>
        public static PowerRatio MaxValue => new PowerRatio(double.MaxValue, BaseUnit);

        /// <summary>
        /// Represents the smallest possible value of PowerRatio
        /// </summary>
        public static PowerRatio MinValue => new PowerRatio(double.MinValue, BaseUnit);

    }
}<|MERGE_RESOLUTION|>--- conflicted
+++ resolved
@@ -430,9 +430,6 @@
             if(obj is null || !(obj is PowerRatio))
                 return false;
 
-<<<<<<< HEAD
-            return AsBaseUnit().Equals(((PowerRatio) obj).AsBaseUnit());
-=======
             var objQuantity = (PowerRatio)obj;
             return _value.Equals(objQuantity.AsBaseNumericType(this.Unit));
         }
@@ -486,7 +483,6 @@
             double otherValueInThisUnits = other.As(this.Unit);
 
             return UnitsNet.Comparison.Equals(thisValue, otherValueInThisUnits, tolerance, comparisonType);
->>>>>>> fb7ae4ff
         }
 
         /// <summary>
@@ -500,11 +496,7 @@
         [Obsolete("Please use the Equals(PowerRatio, double, ComparisonType) overload. This method will be removed in a future version.")]
         public bool Equals(PowerRatio other, PowerRatio maxError)
         {
-<<<<<<< HEAD
-            return Math.Abs(AsBaseUnit() - other.AsBaseUnit()) <= maxError.AsBaseUnit();
-=======
             return Math.Abs(_value - other.AsBaseNumericType(this.Unit)) <= maxError.AsBaseNumericType(this.Unit);
->>>>>>> fb7ae4ff
         }
 
         public override int GetHashCode()
