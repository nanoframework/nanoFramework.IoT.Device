// Licensed to the .NET Foundation under one or more agreements.
// The .NET Foundation licenses this file to you under the MIT license.

using UnitsNet;

namespace Iot.Device.Bmxx80.ReadResult
{
    /// <summary>
    /// Contains a measurement result of a Bmp280 sensor.
    /// </summary>
    public class Bmp280ReadResult
    {
        /// <summary>
        /// Gets the collected temperature measurement.
        /// </summary>
        public Temperature Temperature { get; }

        /// <summary>
<<<<<<< HEAD
        /// Last temperature value read was successful.
        /// </summary>
        public bool TemperatureIsValid { get; }

        /// <summary>
        /// Collected pressure measurement.
=======
        /// Gets the collected pressure measurement.
>>>>>>> c6ecbc05
        /// </summary>
        public Pressure Pressure { get; }

        /// <summary>
<<<<<<< HEAD
        /// Last pressure value read was successful.
        /// </summary>
        public bool PressureIsValid { get; }

        /// <summary>
        /// Initialize a new instance of the <see cref="Bmp280ReadResult"/> class.
=======
        /// Initializes a new instance of the <see cref="Bmp280ReadResult" /> class.
>>>>>>> c6ecbc05
        /// </summary>
        /// <param name="temperature">The <see cref="Temperature"/> measurement.</param>
        /// <param name="temperatureIsValid">Last temperature value read was successful.</param>
        /// <param name="pressure">The <see cref="Pressure"/> measurement.</param>
        /// <param name="pressureIsValid">Last pressure value read was successful.</param>
        public Bmp280ReadResult(Temperature temperature, bool temperatureIsValid, Pressure pressure, bool pressureIsValid)
        {
          Temperature = temperature;
          TemperatureIsValid = temperatureIsValid;

          Pressure = pressure;
          PressureIsValid = pressureIsValid;
        }
    }
}<|MERGE_RESOLUTION|>--- conflicted
+++ resolved
@@ -16,30 +16,22 @@
         public Temperature Temperature { get; }
 
         /// <summary>
-<<<<<<< HEAD
         /// Last temperature value read was successful.
         /// </summary>
         public bool TemperatureIsValid { get; }
 
         /// <summary>
-        /// Collected pressure measurement.
-=======
         /// Gets the collected pressure measurement.
->>>>>>> c6ecbc05
         /// </summary>
         public Pressure Pressure { get; }
 
         /// <summary>
-<<<<<<< HEAD
         /// Last pressure value read was successful.
         /// </summary>
         public bool PressureIsValid { get; }
 
         /// <summary>
-        /// Initialize a new instance of the <see cref="Bmp280ReadResult"/> class.
-=======
         /// Initializes a new instance of the <see cref="Bmp280ReadResult" /> class.
->>>>>>> c6ecbc05
         /// </summary>
         /// <param name="temperature">The <see cref="Temperature"/> measurement.</param>
         /// <param name="temperatureIsValid">Last temperature value read was successful.</param>
