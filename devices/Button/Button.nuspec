<?xml version="1.0" encoding="utf-8"?>
<package xmlns="http://schemas.microsoft.com/packaging/2012/06/nuspec.xsd">
  <metadata>
    <id>nanoFramework.Iot.Device.Button</id>
    <version>$version$</version>
    <title>nanoFramework.Iot.Device.Button</title>
    <authors>nanoFramework project contributors</authors>
    <owners>nanoFramework,dotnetfoundation</owners>
    <requireLicenseAcceptance>false</requireLicenseAcceptance>
    <license type="file">LICENSE.md</license>
    <releaseNotes>
    </releaseNotes>
    <readme>docs\README.md</readme>
    <developmentDependency>false</developmentDependency>
    <projectUrl>https://github.com/nanoframework/nanoFramework.IoT.Device</projectUrl>
    <icon>images\nf-logo.png</icon>
    <repository type="git" url="https://github.com/nanoframework/nanoFramework.IoT.Device" commit="$commit$" />
    <copyright>Copyright (c) .NET Foundation and Contributors</copyright>
    <description>This package includes the .NET IoT Core binding Iot.Device.Button for .NET nanoFramework C# projects.</description>
    <summary>Iot.Device.Button assembly for .NET nanoFramework C# projects</summary>
    <tags>nanoFramework C# csharp netmf netnf Iot.Device.Button</tags>
    <dependencies>
<<<<<<< HEAD
      <dependency id="nanoFramework.CoreLibrary" version="1.12.0-preview.19" />
      <dependency id="nanoFramework.Runtime.Events" version="1.10.0-preview.13" />
      <dependency id="nanoFramework.System.Device.Gpio" version="1.0.3-preview.18" />
=======
      <dependency id="nanoFramework.CoreLibrary" version="1.12.0" />
      <dependency id="nanoFramework.Runtime.Events" version="1.10.0" />
      <dependency id="nanoFramework.System.Device.Gpio" version="1.0.4" />
>>>>>>> f86f8694
    </dependencies>
  </metadata>
  <files>
    <file src="bin\Release\Iot.Device.Button.dll" target="lib\Iot.Device.Button.dll" />
    <file src="bin\Release\Iot.Device.Button.pdb" target="lib\Iot.Device.Button.pdb" />
    <file src="bin\Release\Iot.Device.Button.pdbx" target="lib\Iot.Device.Button.pdbx" />
    <file src="bin\Release\Iot.Device.Button.pe" target="lib\Iot.Device.Button.pe" />
    <file src="bin\Release\Iot.Device.Button.xml" target="lib\Iot.Device.Button.xml" />
    <file src="README.md" target="docs\" />
    <file src="..\..\assets\nf-logo.png" target="images" />
    <file src="..\..\LICENSE.md" target="" />
  </files>
</package><|MERGE_RESOLUTION|>--- conflicted
+++ resolved
@@ -20,15 +20,9 @@
     <summary>Iot.Device.Button assembly for .NET nanoFramework C# projects</summary>
     <tags>nanoFramework C# csharp netmf netnf Iot.Device.Button</tags>
     <dependencies>
-<<<<<<< HEAD
-      <dependency id="nanoFramework.CoreLibrary" version="1.12.0-preview.19" />
-      <dependency id="nanoFramework.Runtime.Events" version="1.10.0-preview.13" />
-      <dependency id="nanoFramework.System.Device.Gpio" version="1.0.3-preview.18" />
-=======
       <dependency id="nanoFramework.CoreLibrary" version="1.12.0" />
       <dependency id="nanoFramework.Runtime.Events" version="1.10.0" />
       <dependency id="nanoFramework.System.Device.Gpio" version="1.0.4" />
->>>>>>> f86f8694
     </dependencies>
   </metadata>
   <files>
