<?xml version="1.0" encoding="utf-8"?>
<Project ToolsVersion="Current" DefaultTargets="Build" xmlns="http://schemas.microsoft.com/developer/msbuild/2003">
  <PropertyGroup Label="Globals">
    <NanoFrameworkProjectSystemPath>$(MSBuildExtensionsPath)\nanoFramework\v1.0\</NanoFrameworkProjectSystemPath>
  </PropertyGroup>
  <Import Project="$(NanoFrameworkProjectSystemPath)NFProjectSystem.Default.props" Condition="Exists('$(NanoFrameworkProjectSystemPath)NFProjectSystem.Default.props')" />
  <PropertyGroup>
    <Configuration Condition=" '$(Configuration)' == '' ">Debug</Configuration>
    <Platform Condition=" '$(Platform)' == '' ">AnyCPU</Platform>
    <ProjectTypeGuids>{11A8DD76-328B-46DF-9F39-F559912D0360};{FAE04EC0-301F-11D3-BF4B-00C04F79EFBC}</ProjectTypeGuids>
    <ProjectGuid>{CD4A2C01-D12B-49D9-B6B9-8506655D0990}</ProjectGuid>
    <OutputType>Exe</OutputType>
    <AppDesignerFolder>Properties</AppDesignerFolder>
    <FileAlignment>512</FileAlignment>
    <RootNamespace>Amg88xx.Samples</RootNamespace>
    <AssemblyName>Amg88xx.Samples</AssemblyName>
    <TargetFrameworkVersion>v1.0</TargetFrameworkVersion>
    <LangVersion>9.0</LangVersion>
  </PropertyGroup>
  <Import Project="$(NanoFrameworkProjectSystemPath)NFProjectSystem.props" Condition="Exists('$(NanoFrameworkProjectSystemPath)NFProjectSystem.props')" />
  <ItemGroup>
    <Reference Include="mscorlib, Version=1.14.3.0, Culture=neutral, PublicKeyToken=c07d481e9758c731">
      <HintPath>..\packages\nanoFramework.CoreLibrary.1.14.2\lib\mscorlib.dll</HintPath>
      <Private>True</Private>
    </Reference>
    <Reference Include="nanoFramework.Graphics.Core">
      <HintPath>..\packages\nanoFramework.Graphics.Core.1.1.34\lib\nanoFramework.Graphics.Core.dll</HintPath>
    </Reference>
    <Reference Include="nanoFramework.Runtime.Events, Version=1.11.6.0, Culture=neutral, PublicKeyToken=c07d481e9758c731">
      <HintPath>..\packages\nanoFramework.Runtime.Events.1.11.6\lib\nanoFramework.Runtime.Events.dll</HintPath>
      <Private>True</Private>
    </Reference>
    <Reference Include="System.Buffers.Binary.BinaryPrimitives, Version=1.2.0.0, Culture=neutral, PublicKeyToken=c07d481e9758c731">
      <HintPath>..\packages\nanoFramework.System.Buffers.Binary.BinaryPrimitives.1.2.295\lib\System.Buffers.Binary.BinaryPrimitives.dll</HintPath>
      <Private>True</Private>
    </Reference>
    <Reference Include="System.Device.Gpio, Version=1.1.28.0, Culture=neutral, PublicKeyToken=c07d481e9758c731">
      <HintPath>..\packages\nanoFramework.System.Device.Gpio.1.1.28\lib\System.Device.Gpio.dll</HintPath>
      <Private>True</Private>
    </Reference>
    <Reference Include="System.Device.I2c, Version=1.1.11.0, Culture=neutral, PublicKeyToken=c07d481e9758c731">
      <HintPath>..\packages\nanoFramework.System.Device.I2c.1.1.11\lib\System.Device.I2c.dll</HintPath>
      <Private>True</Private>
    </Reference>
<<<<<<< HEAD
    <Reference Include="UnitsNet.Temperature">
      <HintPath>..\packages\UnitsNet.nanoFramework.Temperature.5.13.0\lib\UnitsNet.Temperature.dll</HintPath>
=======
    <Reference Include="UnitsNet.Temperature, Version=5.13.0.0, Culture=neutral, PublicKeyToken=null">
      <HintPath>..\packages\UnitsNet.nanoFramework.Temperature.5.13.0\lib\UnitsNet.Temperature.dll</HintPath>
      <Private>True</Private>
>>>>>>> a00f9d17
    </Reference>
  </ItemGroup>
  <ItemGroup>
    <None Include="packages.config" />
    <!-- INSERT FILE REFERENCES HERE -->
  </ItemGroup>
  <ItemGroup>
    <Compile Include="*.cs" />
    <None Include="*.md" />
  </ItemGroup>
  <ItemGroup>
    <ProjectReference Include="..\Amg88xx.nfproj" />
  </ItemGroup>
  <ItemGroup>
    <Content Include="packages.lock.json" />
  </ItemGroup>
  <Import Project="$(NanoFrameworkProjectSystemPath)NFProjectSystem.CSharp.targets" Condition="Exists('$(NanoFrameworkProjectSystemPath)NFProjectSystem.CSharp.targets')" />
  <ProjectExtensions>
    <ProjectCapabilities>
      <ProjectConfigurationsDeclaredAsItems />
    </ProjectCapabilities>
  </ProjectExtensions>
</Project><|MERGE_RESOLUTION|>--- conflicted
+++ resolved
@@ -42,14 +42,9 @@
       <HintPath>..\packages\nanoFramework.System.Device.I2c.1.1.11\lib\System.Device.I2c.dll</HintPath>
       <Private>True</Private>
     </Reference>
-<<<<<<< HEAD
-    <Reference Include="UnitsNet.Temperature">
-      <HintPath>..\packages\UnitsNet.nanoFramework.Temperature.5.13.0\lib\UnitsNet.Temperature.dll</HintPath>
-=======
     <Reference Include="UnitsNet.Temperature, Version=5.13.0.0, Culture=neutral, PublicKeyToken=null">
       <HintPath>..\packages\UnitsNet.nanoFramework.Temperature.5.13.0\lib\UnitsNet.Temperature.dll</HintPath>
       <Private>True</Private>
->>>>>>> a00f9d17
     </Reference>
   </ItemGroup>
   <ItemGroup>
