--- conflicted
+++ resolved
@@ -1,13 +1,8 @@
-<<<<<<< HEAD
 ﻿// Licensed to the .NET Foundation under one or more agreements.
 // The .NET Foundation licenses this file to you under the MIT license.
 
 using System.Reflection;
 using System.Runtime.CompilerServices;
-=======
-﻿using System.Reflection;
->>>>>>> 215573b9
-using System.Runtime.InteropServices;
 
 [assembly: AssemblyTitle("Iot.Device.WeatherHelper")]
 [assembly: AssemblyCompany("nanoFramework Contributors")]
