﻿// Licensed to the .NET Foundation under one or more agreements.
// The .NET Foundation licenses this file to you under the MIT license.

using System;
using System.Device.Spi;
using System.Diagnostics;
using System.Threading;

namespace Iot.Device.Hx711
{
    /// <summary>
    /// Scale class proving a wrapper to the Hx711 to be used as a scale for weight measurements.
    /// </summary>
    public class Scale
    {
        // pulse train required to read a sample and setup gain factor for next reading
        private readonly byte[] _readSamplePulseTrain;

        // sample buffer to hold data read from DOUT
        private readonly byte[] _readSampleBuffer;

        //setup Dout wait buffers
        private readonly byte[] _clkWaitDoutBuffer;
        private readonly byte[] _doutWaitBuffer;

        private readonly SpiDevice _spiDevice;

        /// <summary>
        /// This is the default clock frequency to use in order to generate the expected signal for communicating with the Hx711.
        /// </summary>
        public const int DefaultClockFrequency = 700_000;

        /// <summary>
        /// Gets or sets the value that's subtracted from the actual reading.
        /// </summary>
        public double Offset { get; set; } = 0;

        /// <summary>
        /// Gets or sets the gain factor that the Hx711 uses when sampling.
        /// </summary>
        /// <remarks>
        /// The default value is <see cref="GainLevel.GainA128"/>.
        /// </remarks>
        public GainLevel Gain { get; set; }

        /// <summary>
        /// Gets or sets the number of samples that will be taken and then averaged when performing a <see cref="Read"/> operation.
        /// </summary>
        /// <remarks>
        /// <para>
        /// The default value is 3 samples.
        /// </para>
        /// <para>
        /// The number of samples to take has impact on the time it takes for a <see cref="Read"/> operation to complete. The Hx711, in the current configuration, as a capability of sampling 10 samples per second.
        /// </para>
        /// </remarks>
        public uint SampleAveraging { get; set; } = 3;

        /// <summary>
        /// Initializes a new instance of the <see cref="Scale"/> class.
        /// </summary>
        /// <param name="spiDevice">The <see cref="SpiDevice"/> that is used as channel to communicate with the Hx711.</param>
        /// <param name="gain"><see cref="GainLevel"/> that will be used for the scale. If not provided, the default is <see cref="GainLevel.GainA128"/>.</param>
        /// <exception cref="ArgumentOutOfRangeException"> <see cref="GainLevel.None"/>.</exception>
        public Scale(
            SpiDevice spiDevice,
<<<<<<< HEAD
            GainLevel gain = GainLevel.Gain128)
=======
            GainLevel gain = GainLevel.GainA128
            )
>>>>>>> 215573b9
        {
            if (gain == GainLevel.None)
            {
                throw new ArgumentOutOfRangeException();
            }

            _spiDevice = spiDevice;
            Gain = gain;

            // setup the pulse train required to read a sample AND setup gain factor for next reading
            // gain factor from property
            // these will produce a train of signals at MOSI pin that will feed the PC_CLK pin of Hx711
            _readSamplePulseTrain = new byte[]
            {
                0b1010_1010,
                0b1010_1010,
                0b1010_1010,
                0b1010_1010,
                0b1010_1010,
                0b1010_1010,
                (byte)Gain
            };

            // setup buffer to hold data read from DOUT
            _readSampleBuffer = new byte[7];

            // setup wait DOUT buffers
            _clkWaitDoutBuffer = new byte[] { 0x00 };
            _doutWaitBuffer = new byte[1];
        }

        /// <summary>
        /// Read weight from the scale.
        /// </summary>
        /// <returns>The weight reading from the load cell.</returns>
        /// <exception cref="ArgumentOutOfRangeException">If <see cref="SampleAveraging"/> is set to 0.</exception>
        public double Read()
        {
            if (SampleAveraging == 0)
            {
                throw new ArgumentOutOfRangeException();
            }

            return ReadValue() - Offset;
        }

        /// <summary>
        /// Sets the <see cref="Offset"/> value for tare weight.
        /// </summary>
        public void Tare()
        {
            Offset = ReadValue();
        }

        /// <summary>
        /// Puts the device into power down mode.
        /// </summary>
        public void PowerDown()
        {
            // transition of CLK signal low > high with 60us
            // 1 bit ~= 1.5uS, 16*4 *1.5uS = 96uS
            _spiDevice.Write(new ushort[] { 0xFFFF, 0xFFFF, 0xFFFF, 0xFFFF });
        }

        /// <summary>
        /// Wakes up and resets the device. Optional set gain level and channel.
        /// </summary>
        /// <param name="gain"><see cref="GainLevel"/> that will be used for the scale. If not provided, the default is <see cref="GainLevel.GainA128"/>.</param>
        public void PowerUp(GainLevel gain = GainLevel.None)
        {
            // PowerDown then PowerUP to activate on-chip power on rest circuitry
            PowerDown();
            //set PD_CLK low to awake and reset to default mode GainA128
            //Wait for DOUT low means HX711 ready to accept new commands
            WaitForConversion();
            //switch to another channel mode if it is specified
            if (gain != GainLevel.None)
            {
                Gain = gain;
                _readSamplePulseTrain[_readSamplePulseTrain.Length - 1] = (byte)Gain;
                SetChannelAndGainFactor();
            }
        }

        private double ReadValue()
        {
            Debug.WriteLine("INFO: Reading sample.");

            // setup buffer to drive PD_SCK
            SpanByte clkTrain = new SpanByte(_readSamplePulseTrain);

            // setup buffer to hold data read from DOUT
<<<<<<< HEAD
            SpanByte readBuffer = new SpanByte(new byte[7]);
=======
            SpanByte readBuffer = new(_readSampleBuffer);
>>>>>>> 215573b9

            // setup array to hold readings for averaging
            int[] values = new int[SampleAveraging];

            for (int round = 0; round < SampleAveraging; round++)
            {
                // need to way for the next conversion
                if (WaitForConversion())
                {
                    // perform SPI transaction
                    _spiDevice.TransferFullDuplex(clkTrain, readBuffer);

                    values[round] = ParseRawData(readBuffer);
                }
            }

            return ComputeAverage(values);
        }

        private bool WaitForConversion()
        {
            Debug.WriteLine("INFO: Setup sampling to detect that a sample is ready");

            //send it in full duplex mode to be platform independent to not let spi send FF's by default
            SpanByte clkWaitDoutBuffer = new(_clkWaitDoutBuffer);
            SpanByte doutWaitBuffer = new(_doutWaitBuffer);
            _spiDevice.TransferFullDuplex(clkWaitDoutBuffer, doutWaitBuffer);
            var currentDout = doutWaitBuffer[0];

            while (currentDout != 0)
            {
                Thread.Sleep(10);
                _spiDevice.TransferFullDuplex(clkWaitDoutBuffer, doutWaitBuffer);
                currentDout = doutWaitBuffer[0];
            }

            return true;
        }

        private void SetChannelAndGainFactor()
        {
            // send N clock pulses according to the set gain factor
            // 1 clock pulse per gain factor
            Debug.WriteLine("INFO: Setting channel and gain.");

            // setup buffer to drive PD_SCK
            SpanByte clkTrain = new(_readSamplePulseTrain);

            // setup buffer to hold data read from DOUT
            SpanByte readBuffer = new(_readSampleBuffer);

            if (WaitForConversion())
            {
                // perform SPI transaction
                _spiDevice.TransferFullDuplex(clkTrain, readBuffer);
            }
        }

        private int ParseRawData(SpanByte readBuffer)
        {
            uint value24bit = 0;
            int rotationFactor = 20;

            // raw data is received in as 24 bits in 2’s complement format. MSB first.
            // When input differential signal goes out of the 24 bit range, the output data will be saturated
            // at 800000h(MIN) or 7FFFFFh(MAX), until the input signal comes back to the input range.

            // don't care about the last position (it's the setting of gain factor)
            for (int i = 0; i < readBuffer.Length - 1; i++, rotationFactor -= 4)
            {
                value24bit |= (uint)ParseNibble(readBuffer[i]) << rotationFactor;
            }

            return ConvertFrom24BitTwosComplement(value24bit);
        }

        private byte ParseNibble(byte value)
        {
            // take the even bits
            // because we can be sure that on the second half of the clock cycle the value in the bit it's the one output from the device

            int finalValue = 0;
            int mask = 0b0100_0000;

            for (int i = 3; i >= 0; i--)
            {
                // capture bit value at mask position
                // add bit to nibble
                finalValue <<= 1;
                if ((value & mask) != 0)
                {
                    finalValue++;
                }

                mask >>= 2;
            }

            return (byte)finalValue;
        }

        private int ConvertFrom24BitTwosComplement(uint twosComp)
        {
            //convert from 2's cpmplement 24 bit to int (32 bit)
            int NormalValue = ((twosComp & 0x800000) != 0) ? (0 - (int)((twosComp ^ 0xffffff) + 1)) : (int)twosComp;
            return NormalValue;
        }
        private double ComputeAverage(int[] values)
        {
            double value = 0;

            for (int i = 0; i < values.Length; i++)
            {
                value += values[i];
            }

            return (value / values.Length);
        }
    }
}<|MERGE_RESOLUTION|>--- conflicted
+++ resolved
@@ -64,12 +64,7 @@
         /// <exception cref="ArgumentOutOfRangeException"> <see cref="GainLevel.None"/>.</exception>
         public Scale(
             SpiDevice spiDevice,
-<<<<<<< HEAD
             GainLevel gain = GainLevel.Gain128)
-=======
-            GainLevel gain = GainLevel.GainA128
-            )
->>>>>>> 215573b9
         {
             if (gain == GainLevel.None)
             {
@@ -162,11 +157,7 @@
             SpanByte clkTrain = new SpanByte(_readSamplePulseTrain);
 
             // setup buffer to hold data read from DOUT
-<<<<<<< HEAD
-            SpanByte readBuffer = new SpanByte(new byte[7]);
-=======
             SpanByte readBuffer = new(_readSampleBuffer);
->>>>>>> 215573b9
 
             // setup array to hold readings for averaging
             int[] values = new int[SampleAveraging];
