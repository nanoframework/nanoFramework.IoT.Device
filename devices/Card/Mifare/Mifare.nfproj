--- conflicted
+++ resolved
@@ -21,11 +21,7 @@
     <SignAssembly>true</SignAssembly>
   </PropertyGroup>
   <PropertyGroup>
-<<<<<<< HEAD
-    <AssemblyOriginatorKeyFile>..\key.snk</AssemblyOriginatorKeyFile>
-=======
     <AssemblyOriginatorKeyFile>..\..\key.snk</AssemblyOriginatorKeyFile>
->>>>>>> c79ab44a
   </PropertyGroup>
   <PropertyGroup>
     <DelaySign>false</DelaySign>
