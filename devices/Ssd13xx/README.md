--- conflicted
+++ resolved
@@ -75,11 +75,7 @@
     - ````DrawDirectAligned(...)````: overwrites screen buffer with given content
     - ````ClearDirectAligned(...)````: clears out (with 0x00) given part of screen buffer
 
-<<<<<<< HEAD
     These methods allow faster (~100 times) display access but with some constraints.
-=======
-    These methods allow faster (~100 times) display access but with some constraints. 
->>>>>>> dda61987
     - bitmaps handed over here must be in appropriate format (see SSD13xx docs for "GDDRAM" and "Horizontal addressing mode").
     - no bit operations occure with existing buffer data (with pixels drawn via other means), the new data will overwrite the pixels "below" newly drawed content.
     - the "y" coordinate and the bitmap height must be byte aligned with screen buffer (again, see above docs)
