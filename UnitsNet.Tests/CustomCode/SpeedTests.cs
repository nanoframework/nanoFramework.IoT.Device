﻿// Copyright © 2007 by Initial Force AS.  All rights reserved.
// https://github.com/InitialForce/UnitsNet
// 
// Permission is hereby granted, free of charge, to any person obtaining a copy
// of this software and associated documentation files (the "Software"), to deal
// in the Software without restriction, including without limitation the rights
// to use, copy, modify, merge, publish, distribute, sublicense, and/or sell
// copies of the Software, and to permit persons to whom the Software is
// furnished to do so, subject to the following conditions:
// 
// The above copyright notice and this permission notice shall be included in
// all copies or substantial portions of the Software.
// 
// THE SOFTWARE IS PROVIDED "AS IS", WITHOUT WARRANTY OF ANY KIND, EXPRESS OR
// IMPLIED, INCLUDING BUT NOT LIMITED TO THE WARRANTIES OF MERCHANTABILITY,
// FITNESS FOR A PARTICULAR PURPOSE AND NONINFRINGEMENT. IN NO EVENT SHALL THE
// AUTHORS OR COPYRIGHT HOLDERS BE LIABLE FOR ANY CLAIM, DAMAGES OR OTHER
// LIABILITY, WHETHER IN AN ACTION OF CONTRACT, TORT OR OTHERWISE, ARISING FROM,
// OUT OF OR IN CONNECTION WITH THE SOFTWARE OR THE USE OR OTHER DEALINGS IN
// THE SOFTWARE.

<<<<<<< HEAD
using NUnit.Framework;
=======
>>>>>>> c686fda2
using System;

namespace UnitsNet.Tests.CustomCode
{
    public class SpeedTests : SpeedTestsBase
    {

        [Test]
        public void SpeedDevidedByTimespanEqualsAcceleration()
        {
            var acceleration = Speed.FromMetersPerSecond(20) / TimeSpan.FromSeconds(2);
            Assert.AreEqual(acceleration, Acceleration.FromMeterPerSecondSquared(10));
        }
        [Test]
        public void SpeedTimesTimespanEqualsLength()
        {
            var length= Speed.FromMetersPerSecond(20) * TimeSpan.FromSeconds(2);
            Assert.AreEqual(length, Length.FromMeters(40));
        }


        protected override double FeetPerSecondInOneMeterPerSecond
        {
            get { return 3.28084; }
        }

        protected override double KilometersPerHourInOneMeterPerSecond
        {
            get { return 3.6; }
        }

        protected override double KnotsInOneMeterPerSecond
        {
            get { return 1.94384; }
        }

        protected override double MetersPerSecondInOneMeterPerSecond
        {
            get { return 1; }
        }

        protected override double MilesPerHourInOneMeterPerSecond
        {
            get { return 2.23694; }
        }

        protected override double NanometersPerSecondInOneMeterPerSecond
        {
            get { return 1E9; }
        }

        protected override double MicrometersPerSecondInOneMeterPerSecond
        {
            get { return 1E6; }
        }

        protected override double MillimetersPerSecondInOneMeterPerSecond
        {
            get { return 1E3; }
        }

        protected override double CentimetersPerSecondInOneMeterPerSecond
        {
            get { return 1E2; }
        }

        protected override double DecimetersPerSecondInOneMeterPerSecond
        {
            get { return 1E1; }
        }

        protected override double KilometersPerSecondInOneMeterPerSecond
        {
            get { return 1E-3; }
        }

        protected override double MetersPerHourInOneMeterPerSecond
        {
            get
            {
                return 3600.0;
            }
        }
    }
}<|MERGE_RESOLUTION|>--- conflicted
+++ resolved
@@ -19,10 +19,9 @@
 // OUT OF OR IN CONNECTION WITH THE SOFTWARE OR THE USE OR OTHER DEALINGS IN
 // THE SOFTWARE.
 
-<<<<<<< HEAD
+using System;
+
 using NUnit.Framework;
-=======
->>>>>>> c686fda2
 using System;
 
 namespace UnitsNet.Tests.CustomCode
